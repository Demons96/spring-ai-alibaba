<?xml version="1.0" encoding="UTF-8"?>

<!--
   Copyright 2023-2024 the original author or authors.

   Licensed under the Apache License, Version 2.0 (the "License");
   you may not use this file except in compliance with the License.
   You may obtain a copy of the License at

        https://www.apache.org/licenses/LICENSE-2.0

   Unless required by applicable law or agreed to in writing, software
   distributed under the License is distributed on an "AS IS" BASIS,
   WITHOUT WARRANTIES OR CONDITIONS OF ANY KIND, either express or implied.
   See the License for the specific language governing permissions and
   limitations under the License.
-->

<project xmlns:xsi="http://www.w3.org/2001/XMLSchema-instance"
         xmlns="http://maven.apache.org/POM/4.0.0"
         xsi:schemaLocation="http://maven.apache.org/POM/4.0.0 http://maven.apache.org/xsd/maven-4.0.0.xsd">
    <modelVersion>4.0.0</modelVersion>
    <groupId>com.alibaba.cloud.ai</groupId>
    <artifactId>spring-ai-alibaba</artifactId>
    <version>${revision}</version>

    <packaging>pom</packaging>
    <url>https://github.com/alibaba/spring-ai-alibaba</url>

    <name>Spring AI Alibaba</name>
    <description>Building AI applications with Spring Boot</description>

    <modules>
        <module>spring-ai-alibaba-core</module>
        <module>spring-ai-alibaba-starter</module>
        <module>spring-ai-alibaba-autoconfigure</module>

        <module>community/function-calling/spring-ai-alibaba-starter-function-calling-time</module>
        <module>community/function-calling/spring-ai-alibaba-starter-function-calling-baidusearch</module>
        <module>community/function-calling/spring-ai-alibaba-starter-function-calling-baidutranslate</module>
        <module>community/function-calling/spring-ai-alibaba-starter-function-calling-baidumap</module>
        <module>community/function-calling/spring-ai-alibaba-starter-function-calling-bingsearch</module>
        <module>community/function-calling/spring-ai-alibaba-starter-function-calling-dingtalk</module>
        <module>community/function-calling/spring-ai-alibaba-starter-function-calling-amap</module>
        <module>community/function-calling/spring-ai-alibaba-starter-function-calling-weather</module>
        <module>community/function-calling/spring-ai-alibaba-starter-function-calling-larksuite</module>
        <module>community/function-calling/spring-ai-alibaba-starter-function-calling-microsofttranslate</module>
        <module>community/function-calling/spring-ai-alibaba-starter-function-calling-crawler</module>
        <module>community/function-calling/spring-ai-alibaba-starter-function-calling-regex</module>
        <module>community/function-calling/spring-ai-alibaba-starter-function-calling-jsonprocessor</module>
        <module>community/function-calling/spring-ai-alibaba-starter-function-calling-serpapi</module>
        <module>community/function-calling/spring-ai-alibaba-starter-function-calling-githubtoolkit</module>
        <module>community/function-calling/spring-ai-alibaba-starter-function-calling-sinanews</module>
        <module>community/function-calling/spring-ai-alibaba-starter-function-calling-toutiaonews</module>
        <module>community/function-calling/spring-ai-alibaba-starter-function-calling-yuque</module>
        <module>community/function-calling/spring-ai-alibaba-starter-function-calling-googletranslate</module>
        <module>community/function-calling/spring-ai-alibaba-starter-function-calling-alitranslate</module>

        <module>community/document-readers/github-document-reader</module>
        <module>community/document-readers/poi-document-reader</module>
        <module>community/document-readers/tencent-cos-document-reader</module>
        <module>community/document-readers/feishu-document-reader</module>
        <module>community/document-readers/yuque-document-reader</module>
<<<<<<< HEAD
        <module>community/document-readers/notion-document-reader</module>
=======
        <module>community/document-readers/arxiv-document-reader</module>
>>>>>>> ba989c14

        <module>community/document-parsers/document-parser-apache-pdfbox</module>
        <module>community/document-parsers/document-parser-markdown</module>
        <module>community/document-parsers/document-parser-tika</module>
    </modules>

    <properties>
        <revision>1.0.0-M5.1-SNAPSHOT</revision>

        <project.build.sourceEncoding>UTF-8</project.build.sourceEncoding>
        <project.reporting.outputEncoding>UTF-8</project.reporting.outputEncoding>
        <java.version>17</java.version>
        <maven.compiler.source>17</maven.compiler.source>
        <maven.compiler.target>17</maven.compiler.target>

        <spring-boot.version>3.3.3</spring-boot.version>

        <!-- Spring AI -->
        <spring-ai.version>1.0.0-M5</spring-ai.version>
        <dashscope-sdk-java.version>2.15.1</dashscope-sdk-java.version>

        <!-- plugin versions -->
        <maven-compiler-plugin.version>3.11.0</maven-compiler-plugin.version>
        <maven-surefire-plugin.version>3.1.2</maven-surefire-plugin.version>
        <maven-failsafe-plugin.version>3.1.2</maven-failsafe-plugin.version>
        <maven-javadoc-plugin.version>3.5.0</maven-javadoc-plugin.version>
        <maven-source-plugin.version>3.3.0</maven-source-plugin.version>
        <jacoco-maven-plugin.version>0.8.10</jacoco-maven-plugin.version>
        <flatten-maven-plugin.version>1.5.0</flatten-maven-plugin.version>
        <maven-deploy-plugin.version>3.1.1</maven-deploy-plugin.version>
        <asciidoctor-maven-plugin.version>2.2.3</asciidoctor-maven-plugin.version>
        <maven-assembly-plugin.version>3.7.0</maven-assembly-plugin.version>
        <maven-dependency-plugin.version>3.5.0</maven-dependency-plugin.version>
        <maven-site-plugin.version>4.0.0-M13</maven-site-plugin.version>
        <maven-project-info-reports-plugin.version>3.4.5</maven-project-info-reports-plugin.version>
        <maven-jar-plugin.version>3.3.0</maven-jar-plugin.version>
        <spring-javaformat-maven-plugin.version>0.0.39</spring-javaformat-maven-plugin.version>
        <maven-gpg-plugin.version>3.0.1</maven-gpg-plugin.version>
    </properties>

    <dependencyManagement>
        <dependencies>
            <dependency>
                <groupId>com.alibaba</groupId>
                <artifactId>dashscope-sdk-java</artifactId>
                <version>${dashscope-sdk-java.version}</version>
                <exclusions>
                    <exclusion>
                        <groupId>org.slf4j</groupId>
                        <artifactId>slf4j-api</artifactId>
                    </exclusion>
                    <exclusion>
                        <groupId>org.slf4j</groupId>
                        <artifactId>slf4j-simple</artifactId>
                    </exclusion>
                </exclusions>
            </dependency>
            <dependency>
                <groupId>org.springframework.boot</groupId>
                <artifactId>spring-boot-dependencies</artifactId>
                <version>${spring-boot.version}</version>
                <type>pom</type>
                <scope>import</scope>
            </dependency>
            <dependency>
                <groupId>org.springframework.ai</groupId>
                <artifactId>spring-ai-bom</artifactId>
                <version>${spring-ai.version}</version>
                <type>pom</type>
                <scope>import</scope>
            </dependency>
        </dependencies>
    </dependencyManagement>

    <organization>
        <name>Alibaba Cloud Inc.</name>
        <url>https://sca.aliyun.com/ai</url>
    </organization>
    <scm>
        <url>https://github.com/alibaba/spring-ai-alibaba</url>
        <connection>git://github.com/alibaba/spring-ai-alibaba.git</connection>
        <developerConnection>git@github.com:alibaba/spring-ai-alibaba.git</developerConnection>
    </scm>
    <issueManagement>
        <system>Github Issues</system>
        <url>https://github.com/alibaba/spring-ai-alibaba/issues</url>
    </issueManagement>
    <ciManagement>
        <system>Github Actions</system>
        <url>https://github.com/alibaba/spring-ai-alibaba/actions</url>
    </ciManagement>
    <licenses>
        <license>
            <name>Apache 2.0</name>
            <url>https://www.apache.org/licenses/LICENSE-2.0.txt</url>
            <distribution>repo</distribution>
        </license>
    </licenses>
    <developers>
        <developer>
            <id>chickenlj</id>
            <name>Jun Liu</name>
            <email>ken.lj.hz@gmail.com</email>
            <organization>Alibaba Cloud</organization>
            <organizationUrl>https://aliyun.com</organizationUrl>
        </developer>
    </developers>

    <build>
        <plugins>
            <plugin>
                <groupId>io.spring.javaformat</groupId>
                <artifactId>spring-javaformat-maven-plugin</artifactId>
                <version>${spring-javaformat-maven-plugin.version}</version>
                <executions>
                    <execution>
                        <phase>validate</phase>
                        <inherited>true</inherited>
                        <goals>
                            <goal>validate</goal>
                        </goals>
                    </execution>
                </executions>
            </plugin>
            <plugin>
                <groupId>org.apache.maven.plugins</groupId>
                <artifactId>maven-site-plugin</artifactId>
                <version>${maven-site-plugin.version}</version>
            </plugin>
            <plugin>
                <groupId>org.apache.maven.plugins</groupId>
                <artifactId>maven-compiler-plugin</artifactId>
                <version>${maven-compiler-plugin.version}</version>
                <configuration>
                    <release>${java.version}</release>
                    <compilerArgs>
                        <compilerArg>-parameters</compilerArg>
                    </compilerArgs>
                </configuration>
            </plugin>
            <plugin>
                <groupId>org.apache.maven.plugins</groupId>
                <artifactId>maven-surefire-plugin</artifactId>
                <version>${maven-surefire-plugin.version}</version>
                <configuration>
                    <argLine>${surefireArgLine}</argLine>
                </configuration>
            </plugin>
            <plugin>
                <groupId>org.apache.maven.plugins</groupId>
                <artifactId>maven-jar-plugin</artifactId>
                <version>${maven-jar-plugin.version}</version>
                <configuration>
                    <archive>
                        <manifestEntries>
                            <Implementation-Title>${project.artifactId}</Implementation-Title>
                            <Implementation-Version>${project.version}</Implementation-Version>
                        </manifestEntries>
                    </archive>
                </configuration>
            </plugin>
            <plugin>
                <groupId>org.codehaus.mojo</groupId>
                <artifactId>flatten-maven-plugin</artifactId>
                <version>${flatten-maven-plugin.version}</version>
                <executions>
                    <execution>
                        <id>flatten</id>
                        <phase>process-resources</phase>
                        <goals>
                            <goal>flatten</goal>
                        </goals>
                        <configuration>
                            <updatePomFile>true</updatePomFile>
                            <flattenMode>ossrh</flattenMode>
                            <pomElements>
                                <distributionManagement>remove</distributionManagement>
                                <dependencyManagement>remove</dependencyManagement>
                                <repositories>remove</repositories>
                                <scm>keep</scm>
                                <url>keep</url>
                                <organization>resolve</organization>
                            </pomElements>
                        </configuration>
                    </execution>
                    <execution>
                        <id>clean</id>
                        <phase>clean</phase>
                        <goals>
                            <goal>clean</goal>
                        </goals>
                    </execution>
                </executions>
            </plugin>
            <plugin>
                <groupId>org.apache.maven.plugins</groupId>
                <artifactId>maven-deploy-plugin</artifactId>
                <version>${maven-deploy-plugin.version}</version>
            </plugin>
        </plugins>
    </build>

    <profiles>
        <profile>
            <id>license</id>
            <activation>
                <activeByDefault>false</activeByDefault>
            </activation>
            <build>
                <plugins>
                    <plugin>
                        <groupId>com.mycila</groupId>
                        <artifactId>license-maven-plugin</artifactId>
                        <version>4.1</version>
                        <executions>
                            <execution>
                                <phase>validate</phase>
                                <goals>
                                    <goal>check</goal>
                                </goals>
                            </execution>
                        </executions>
                        <configuration>
                            <properties>
                                <owner>the original author or authors.</owner>
                                <email/>
                                <year>2024</year>
                            </properties>
                            <quiet>true</quiet>
                            <header>HEADER</header>
                                <excludes>
                                    <exclude>**/.antlr/**</exclude>
                                    <exclude>**/aot.factories</exclude>
                                    <exclude>**/.sdkmanrc</exclude>
                                    <exclude>**/*.adoc</exclude>
                                    <exclude>**/*.puml</exclude>
                                    <exclude>**/pom.xml</exclude>
                                    <exclude>**/*.properties</exclude>
                                    <exclude>**/*.yaml</exclude>
                                    <exclude>**/*.yml</exclude>
                                    <exclude>**/*.map</exclude>
                                    <exclude>**/*.html</exclude>
                                    <exclude>**/*.xhtml</exclude>
                                    <exclude>**/*.jsp</exclude>
                                    <exclude>**/*.js</exclude>
                                    <exclude>**/*.css</exclude>
                                    <exclude>**/*.txt</exclude>
                                    <exclude>**/*.xjb</exclude>
                                    <exclude>**/*.ftl</exclude>
                                    <exclude>**/*.xsd</exclude>
                                    <exclude>**/*.xml</exclude>
                                    <exclude>**/*.sh</exclude>
                                    <exclude>**/generated/**</exclude>
                                    <exclude>**/Dockerfile</exclude>
                                </excludes>
                        </configuration>
                    </plugin>

                </plugins>
            </build>
        </profile>
        <profile>
            <id>javadoc</id>
            <activation>
                <activeByDefault>false</activeByDefault>
            </activation>
            <build>
                <plugins>
                    <plugin>
                        <groupId>org.apache.maven.plugins</groupId>
                        <artifactId>maven-javadoc-plugin</artifactId>
                        <version>${maven-javadoc-plugin.version}</version>
                        <configuration>
                            <excludePackageNames>
                                org.springframework.ai.sample.*,org.springframework.ai.testcontainers.service.connection.*
                            </excludePackageNames>
                            <overview>${project.basedir}/spring-ai-docs/src/main/javadoc/overview.html</overview>
                            <detectJavaApiLink>false</detectJavaApiLink>
                            <doclint>none</doclint>
                            <!--							<doclint>all,-missing</doclint>-->
                            <quiet>true</quiet>
                        </configuration>
                        <executions>
                            <execution>
                                <id>generate-javadocs</id>
                                <phase>package</phase>
                                <goals>
                                    <goal>jar</goal>
                                </goals>
                            </execution>
                            <execution>
                                <id>generate-aggregate-javadocs</id>
                                <phase>package</phase>
                                <goals>
                                    <goal>aggregate</goal>
                                </goals>
                            </execution>
                        </executions>
                    </plugin>
                </plugins>
            </build>
        </profile>
        <profile>
            <id>integration-tests</id>
            <activation>
                <activeByDefault>false</activeByDefault>
            </activation>
            <build>
                <plugins>
                    <plugin>
                        <groupId>org.apache.maven.plugins</groupId>
                        <artifactId>maven-failsafe-plugin</artifactId>
                        <version>${maven-failsafe-plugin.version}</version>
                        <executions>
                            <execution>
                                <goals>
                                    <goal>integration-test</goal>
                                    <goal>verify</goal>
                                </goals>
                            </execution>
                        </executions>
                    </plugin>
                </plugins>
            </build>
        </profile>
        <profile>
            <id>test-coverage</id>
            <build>
                <plugins>
                    <plugin>
                        <groupId>org.jacoco</groupId>
                        <artifactId>jacoco-maven-plugin</artifactId>
                        <version>${jacoco-maven-plugin.version}</version>
                        <executions>
                            <execution>
                                <id>prepare-agent</id>
                                <goals>
                                    <goal>prepare-agent</goal>
                                </goals>
                            </execution>
                            <execution>
                                <id>report</id>
                                <goals>
                                    <goal>report</goal>
                                </goals>
                            </execution>
                        </executions>
                    </plugin>
                </plugins>
            </build>
        </profile>
        <profile>
            <id>release</id>
            <build>
                <plugins>
                    <plugin>
                        <groupId>org.apache.maven.plugins</groupId>
                        <artifactId>maven-source-plugin</artifactId>
                        <version>${maven-source-plugin.version}</version>
                        <executions>
                            <execution>
                                <phase>package</phase>
                                <goals>
                                    <goal>jar-no-fork</goal>
                                </goals>
                            </execution>
                        </executions>
                    </plugin>
                    <plugin>
                        <groupId>org.apache.maven.plugins</groupId>
                        <artifactId>maven-javadoc-plugin</artifactId>
                        <version>${maven-javadoc-plugin.version}</version>
                        <configuration>
                            <doclint>all,-missing</doclint>
                        </configuration>
                        <executions>
                            <execution>
                                <phase>package</phase>
                                <goals>
                                    <goal>jar</goal>
                                </goals>
                            </execution>
                        </executions>
                    </plugin>

                    <plugin>
                        <groupId>org.apache.maven.plugins</groupId>
                        <artifactId>maven-gpg-plugin</artifactId>
                        <version>${maven-gpg-plugin.version}</version>
                        <executions>
                            <execution>
                                <phase>verify</phase>
                                <goals>
                                    <goal>sign</goal>
                                </goals>
                            </execution>
                        </executions>
                    </plugin>

                    <plugin>
                        <groupId>org.codehaus.mojo</groupId>
                        <artifactId>flatten-maven-plugin</artifactId>
                        <version>${flatten-maven-plugin.version}</version>
                        <configuration>
                            <updatePomFile>true</updatePomFile>
                            <flattenMode>resolveCiFriendliesOnly</flattenMode>
                        </configuration>
                        <executions>
                            <execution>
                                <id>flatten</id>
                                <phase>process-resources</phase>
                                <goals>
                                    <goal>flatten</goal>
                                </goals>
                            </execution>
                            <execution>
                                <id>flatten.clean</id>
                                <phase>clean</phase>
                                <goals>
                                    <goal>clean</goal>
                                </goals>
                            </execution>
                        </executions>
                    </plugin>
                </plugins>
            </build>

            <distributionManagement>
                <snapshotRepository>
                    <id>sonatype-nexus-snapshots</id>
                    <name>Sonatype Nexus Snapshots</name>
                    <url>https://oss.sonatype.org/content/repositories/snapshots/</url>
                </snapshotRepository>
                <repository>
                    <id>sonatype-nexus-staging</id>
                    <name>Nexus Release Repository</name>
                    <url>https://oss.sonatype.org/service/local/staging/deploy/maven2/</url>
                </repository>
            </distributionManagement>
        </profile>
    </profiles>

    <repositories>
        <repository>
            <id>spring-milestones</id>
            <name>Spring Milestones</name>
            <url>https://repo.spring.io/milestone</url>
            <snapshots>
                <enabled>false</enabled>
            </snapshots>
        </repository>
    </repositories>

</project><|MERGE_RESOLUTION|>--- conflicted
+++ resolved
@@ -61,11 +61,8 @@
         <module>community/document-readers/tencent-cos-document-reader</module>
         <module>community/document-readers/feishu-document-reader</module>
         <module>community/document-readers/yuque-document-reader</module>
-<<<<<<< HEAD
         <module>community/document-readers/notion-document-reader</module>
-=======
         <module>community/document-readers/arxiv-document-reader</module>
->>>>>>> ba989c14
 
         <module>community/document-parsers/document-parser-apache-pdfbox</module>
         <module>community/document-parsers/document-parser-markdown</module>

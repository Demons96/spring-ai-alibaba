--- conflicted
+++ resolved
@@ -68,12 +68,9 @@
 
 		boolean shouldAct = think();
 		if (!shouldAct) {
-<<<<<<< HEAD
 			AgentExecResult result = new AgentExecResult("Thinking complete - no action needed",
 					AgentState.IN_PROGRESS);
-=======
-			AgentExecResult result = new AgentExecResult("Thinking complete - no action needed", AgentState.RUNNING);
->>>>>>> 5c31aecb
+
 			return result;
 		}
 		return act();

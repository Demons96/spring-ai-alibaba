/*
 * Copyright 2025 the original author or authors.
 *
 * Licensed under the Apache License, Version 2.0 (the "License");
 * you may not use this file except in compliance with the License.
 * You may obtain a copy of the License at
 *
 *      https://www.apache.org/licenses/LICENSE-2.0
 *
 * Unless required by applicable law or agreed to in writing, software
 * distributed under the License is distributed on an "AS IS" BASIS,
 * WITHOUT WARRANTIES OR CONDITIONS OF ANY KIND, either express or implied.
 * See the License for the specific language governing permissions and
 * limitations under the License.
 */

package com.alibaba.cloud.ai.example.manus.config.startUp;

import com.alibaba.cloud.ai.example.manus.agent.BaseAgent;
import com.alibaba.cloud.ai.example.manus.config.ManusProperties;
import com.alibaba.cloud.ai.example.manus.dynamic.agent.DynamicAgent;
import com.alibaba.cloud.ai.example.manus.dynamic.agent.entity.DynamicAgentEntity;
import com.alibaba.cloud.ai.example.manus.dynamic.agent.service.DynamicAgentLoader;
import com.alibaba.cloud.ai.example.manus.flow.PlanningFlow;
import com.alibaba.cloud.ai.example.manus.llm.LlmService;
import com.alibaba.cloud.ai.example.manus.recorder.PlanExecutionRecorder;
import com.alibaba.cloud.ai.example.manus.tool.DocLoaderTool;
<<<<<<< HEAD
import com.alibaba.cloud.ai.example.manus.tool.GoogleSearch;
import com.alibaba.cloud.ai.example.manus.tool.McpTool;
import com.alibaba.cloud.ai.example.manus.tool.PythonExecute;
=======
>>>>>>> bd5dd4ef
import com.alibaba.cloud.ai.example.manus.tool.TerminateTool;
import com.alibaba.cloud.ai.example.manus.tool.ToolCallBiFunctionDef;
<<<<<<< HEAD
import com.alibaba.cloud.ai.example.manus.tool.support.CodeUtils;
import org.apache.hc.client5.http.classic.HttpClient;
import org.apache.hc.client5.http.config.RequestConfig;
import org.apache.hc.client5.http.impl.classic.HttpClients;
import org.apache.hc.core5.util.Timeout;
import org.springframework.ai.model.tool.ToolCallingManager;
import org.springframework.ai.tool.ToolCallback;
import org.springframework.ai.tool.ToolCallbackProvider;
import org.springframework.ai.tool.function.FunctionToolCallback;
import org.springframework.ai.tool.metadata.ToolMetadata;
import org.springframework.boot.autoconfigure.condition.ConditionalOnMissingBean;
import org.springframework.boot.autoconfigure.condition.ConditionalOnProperty;
import org.springframework.context.ApplicationContext;
import org.springframework.context.annotation.Bean;
import org.springframework.context.annotation.Configuration;
import org.springframework.context.annotation.Scope;
import org.springframework.http.client.HttpComponentsClientHttpRequestFactory;
import org.springframework.stereotype.Component;
import org.springframework.web.client.RestClient;

import java.util.ArrayList;
import java.util.HashMap;
import java.util.List;
import java.util.Map;
import java.util.concurrent.ConcurrentHashMap;
import java.util.concurrent.TimeUnit;
=======
import com.alibaba.cloud.ai.example.manus.tool.bash.Bash;
import com.alibaba.cloud.ai.example.manus.tool.browser.BrowserUseTool;
import com.alibaba.cloud.ai.example.manus.tool.browser.ChromeDriverService;
import com.alibaba.cloud.ai.example.manus.tool.code.CodeUtils;
import com.alibaba.cloud.ai.example.manus.tool.code.PythonExecute;
import com.alibaba.cloud.ai.example.manus.tool.searchAPI.GoogleSearch;
import com.alibaba.cloud.ai.example.manus.tool.textOperator.TextFileOperator;
import com.alibaba.cloud.ai.example.manus.tool.textOperator.TextFileService;
>>>>>>> bd5dd4ef

/**
 * @author yuluo
 * @author <a href="mailto:yuluo08290126@gmail.com">yuluo</a>
 */

@Configuration
public class ManusConfiguration {

	private final ChromeDriverService chromeDriverService;

	private final PlanExecutionRecorder recorder;

	private final ManusProperties manusProperties;

	private final TextFileService textFileService;

	private final McpService mcpService;

	public ManusConfiguration(ChromeDriverService chromeDriverService, PlanExecutionRecorder recorder,
			ManusProperties manusProperties, TextFileService textFileService, McpService mcpService) {
		this.chromeDriverService = chromeDriverService;
		this.recorder = recorder;
		this.manusProperties = manusProperties;
		this.textFileService = textFileService;
		this.mcpService = mcpService;
	}

	// @Bean
	// @Scope("prototype") // 每次请求创建一个新的实例
	// public PlanningFlow planningFlow(LlmService llmService, ToolCallingManager
	// toolCallingManager) {

	// ManusAgent manusAgent = new ManusAgent(llmService, toolCallingManager,
	// chromeDriverService,
	// CodeUtils.WORKING_DIR, recorder, manusProperties);
	// BrowserAgent browserAgent = new BrowserAgent(llmService, toolCallingManager,
	// chromeDriverService, recorder, manusProperties);

	// FileAgent fileAgent = new FileAgent(llmService, toolCallingManager,
	// CodeUtils.WORKING_DIR, recorder, manusProperties);
	// PythonAgent pythonAgent = new PythonAgent(llmService, toolCallingManager,
	// CodeUtils.WORKING_DIR, recorder, manusProperties);

	// List<BaseAgent> agentList = new ArrayList<>();

	// agentList.add(manusAgent);
	// agentList.add(browserAgent);
	// agentList.add(fileAgent);
	// agentList.add(pythonAgent);

	// Map<String, Object> data = new HashMap<>();
	// return new PlanningFlow(agentList, data, recorder);
	// }

	@Bean
	@Scope("prototype")
	public PlanningFlow planningFlow(LlmService llmService, ToolCallingManager toolCallingManager,
			DynamicAgentLoader dynamicAgentLoader) {
		List<BaseAgent> agentList = new ArrayList<>();
		Map<String, ToolCallBackContext> toolCallbackMap = new HashMap<>();
		// Add all dynamic agents from the database
		for (DynamicAgentEntity agentEntity : dynamicAgentLoader.getAllAgents()) {
			DynamicAgent agent = dynamicAgentLoader.loadAgent(agentEntity.getAgentName());
<<<<<<< HEAD
			agent.setToolCallbackProvider(() -> toolCallbackMap(agent));
=======
			toolCallbackMap = toolCallbackMap(agent);
			agent.setToolCallbackMap(toolCallbackMap);
>>>>>>> bd5dd4ef
			agentList.add(agent);
		}

		Map<String, Object> data = new HashMap<>();
		// hack 暂时不想让planning flow 也继承agent，所以用了个讨巧的办法，以后要改掉， 这个讨巧办法的前提假设是tools
		// 只调用baseagent的getPlanId方法
		return new PlanningFlow(agentList, data, recorder, toolCallbackMap);
	}

	public static class ToolCallBackContext {

		private final ToolCallback toolCallback;

		private final ToolCallBiFunctionDef functionInstance;

		public ToolCallBackContext(ToolCallback toolCallback, ToolCallBiFunctionDef functionInstance) {
			this.toolCallback = toolCallback;
			this.functionInstance = functionInstance;
		}

		public ToolCallback getToolCallback() {

			return toolCallback;
		}

		public ToolCallBiFunctionDef getFunctionInstance() {
			return functionInstance;
		}

	}

	public Map<String, ToolCallBackContext> toolCallbackMap(BaseAgent agent) {
		Map<String, ToolCallBackContext> toolCallbackMap = new HashMap<>();
		List<ToolCallBiFunctionDef> toolDefinitions = new ArrayList<>();

		// 添加所有工具定义
		toolDefinitions.add(BrowserUseTool.getInstance(chromeDriverService));
		toolDefinitions.add(new TerminateTool(null));
		toolDefinitions.add(new Bash(CodeUtils.WORKING_DIR));
		toolDefinitions.add(new DocLoaderTool());
		toolDefinitions.add(new TextFileOperator(CodeUtils.WORKING_DIR, textFileService));
		toolDefinitions.add(new GoogleSearch());
		toolDefinitions.add(new PythonExecute());
		for (ToolCallback toolCallback : mcpService.getFunctionCallbacks()) {
			toolDefinitions.add(new McpTool(toolCallback));
		}

		// 为每个工具创建 FunctionToolCallback
		for (ToolCallBiFunctionDef toolDefinition : toolDefinitions) {
			FunctionToolCallback functionToolcallback = FunctionToolCallback
				.builder(toolDefinition.getName(), toolDefinition)
				.description(toolDefinition.getDescription())
				.inputSchema(toolDefinition.getParameters())
				.inputType(toolDefinition.getInputType())
				.toolMetadata(ToolMetadata.builder().returnDirect(toolDefinition.isReturnDirect()).build())
				.build();
			toolDefinition.setAgent(agent);
			ToolCallBackContext functionToolcallbackContext = new ToolCallBackContext(functionToolcallback,
					toolDefinition);
			toolCallbackMap.put(toolDefinition.getName(), functionToolcallbackContext);
		}
		return toolCallbackMap;
	}

	/**
	 * PlanningFlowManager 为了与controller等方法兼容 ，并且还能保证每次请求都能创建一个新的PlanningFlow实例，来解决并发问题。
	 */
	@Component
	public class PlanningFlowManager {

		private final ApplicationContext context;

		private ConcurrentHashMap<String, PlanningFlow> flowMap = new ConcurrentHashMap<>();

		public PlanningFlowManager(ApplicationContext context) {
			this.context = context;
		}

		public PlanningFlow getOrCreatePlanningFlow(String requestId) {
			PlanningFlow flow = flowMap.computeIfAbsent(requestId, key -> {
				PlanningFlow newFlow = context.getBean(PlanningFlow.class);
				newFlow.setActivePlanId(key);
				return newFlow;
			});
			return flow;
		}

		public boolean removePlanningFlow(String requestId) {
			return flowMap.remove(requestId) != null;
		}

	}

	@Bean
	public RestClient.Builder createRestClient() {
		// 1. 配置超时时间（单位：毫秒）
		int connectionTimeout = 600000; // 连接超时时间
		int readTimeout = 600000; // 响应读取超时时间
		int writeTimeout = 600000; // 请求写入超时时间

		// 2. 创建 RequestConfig 并设置超时
		RequestConfig requestConfig = RequestConfig.custom()
			.setConnectTimeout(Timeout.of(10, TimeUnit.MINUTES)) // 设置连接超时
			.setResponseTimeout(Timeout.of(10, TimeUnit.MINUTES))
			.setConnectionRequestTimeout(Timeout.of(10, TimeUnit.MINUTES))
			.build();

		// 3. 创建 CloseableHttpClient 并应用配置
		HttpClient httpClient = HttpClients.custom().setDefaultRequestConfig(requestConfig).build();

		// 4. 使用 HttpComponentsClientHttpRequestFactory 包装 HttpClient
		HttpComponentsClientHttpRequestFactory requestFactory = new HttpComponentsClientHttpRequestFactory(httpClient);

		// 5. 创建 RestClient 并设置请求工厂
		return RestClient.builder().requestFactory(requestFactory);
	}

	/**
	 * Provides an empty ToolCallbackProvider implementation when MCP is disabled
	 */
	@Bean
	@ConditionalOnMissingBean
	@ConditionalOnProperty(name = "spring.ai.mcp.client.enabled", havingValue = "false")
	public ToolCallbackProvider emptyToolCallbackProvider() {
		return () -> new ToolCallback[0];
	}

}<|MERGE_RESOLUTION|>--- conflicted
+++ resolved
@@ -24,16 +24,17 @@
 import com.alibaba.cloud.ai.example.manus.flow.PlanningFlow;
 import com.alibaba.cloud.ai.example.manus.llm.LlmService;
 import com.alibaba.cloud.ai.example.manus.recorder.PlanExecutionRecorder;
+import com.alibaba.cloud.ai.example.manus.service.ChromeDriverService;
+import com.alibaba.cloud.ai.example.manus.service.TextFileService;
+import com.alibaba.cloud.ai.example.manus.tool.Bash;
+import com.alibaba.cloud.ai.example.manus.tool.BrowserUseTool;
 import com.alibaba.cloud.ai.example.manus.tool.DocLoaderTool;
-<<<<<<< HEAD
 import com.alibaba.cloud.ai.example.manus.tool.GoogleSearch;
 import com.alibaba.cloud.ai.example.manus.tool.McpTool;
 import com.alibaba.cloud.ai.example.manus.tool.PythonExecute;
-=======
->>>>>>> bd5dd4ef
 import com.alibaba.cloud.ai.example.manus.tool.TerminateTool;
+import com.alibaba.cloud.ai.example.manus.tool.TextFileOperator;
 import com.alibaba.cloud.ai.example.manus.tool.ToolCallBiFunctionDef;
-<<<<<<< HEAD
 import com.alibaba.cloud.ai.example.manus.tool.support.CodeUtils;
 import org.apache.hc.client5.http.classic.HttpClient;
 import org.apache.hc.client5.http.config.RequestConfig;
@@ -60,16 +61,6 @@
 import java.util.Map;
 import java.util.concurrent.ConcurrentHashMap;
 import java.util.concurrent.TimeUnit;
-=======
-import com.alibaba.cloud.ai.example.manus.tool.bash.Bash;
-import com.alibaba.cloud.ai.example.manus.tool.browser.BrowserUseTool;
-import com.alibaba.cloud.ai.example.manus.tool.browser.ChromeDriverService;
-import com.alibaba.cloud.ai.example.manus.tool.code.CodeUtils;
-import com.alibaba.cloud.ai.example.manus.tool.code.PythonExecute;
-import com.alibaba.cloud.ai.example.manus.tool.searchAPI.GoogleSearch;
-import com.alibaba.cloud.ai.example.manus.tool.textOperator.TextFileOperator;
-import com.alibaba.cloud.ai.example.manus.tool.textOperator.TextFileService;
->>>>>>> bd5dd4ef
 
 /**
  * @author yuluo
@@ -79,192 +70,184 @@
 @Configuration
 public class ManusConfiguration {
 
-	private final ChromeDriverService chromeDriverService;
-
-	private final PlanExecutionRecorder recorder;
-
-	private final ManusProperties manusProperties;
-
-	private final TextFileService textFileService;
-
-	private final McpService mcpService;
-
-	public ManusConfiguration(ChromeDriverService chromeDriverService, PlanExecutionRecorder recorder,
-			ManusProperties manusProperties, TextFileService textFileService, McpService mcpService) {
-		this.chromeDriverService = chromeDriverService;
-		this.recorder = recorder;
-		this.manusProperties = manusProperties;
-		this.textFileService = textFileService;
-		this.mcpService = mcpService;
-	}
-
-	// @Bean
-	// @Scope("prototype") // 每次请求创建一个新的实例
-	// public PlanningFlow planningFlow(LlmService llmService, ToolCallingManager
-	// toolCallingManager) {
-
-	// ManusAgent manusAgent = new ManusAgent(llmService, toolCallingManager,
-	// chromeDriverService,
-	// CodeUtils.WORKING_DIR, recorder, manusProperties);
-	// BrowserAgent browserAgent = new BrowserAgent(llmService, toolCallingManager,
-	// chromeDriverService, recorder, manusProperties);
-
-	// FileAgent fileAgent = new FileAgent(llmService, toolCallingManager,
-	// CodeUtils.WORKING_DIR, recorder, manusProperties);
-	// PythonAgent pythonAgent = new PythonAgent(llmService, toolCallingManager,
-	// CodeUtils.WORKING_DIR, recorder, manusProperties);
-
-	// List<BaseAgent> agentList = new ArrayList<>();
-
-	// agentList.add(manusAgent);
-	// agentList.add(browserAgent);
-	// agentList.add(fileAgent);
-	// agentList.add(pythonAgent);
-
-	// Map<String, Object> data = new HashMap<>();
-	// return new PlanningFlow(agentList, data, recorder);
-	// }
-
-	@Bean
-	@Scope("prototype")
-	public PlanningFlow planningFlow(LlmService llmService, ToolCallingManager toolCallingManager,
-			DynamicAgentLoader dynamicAgentLoader) {
-		List<BaseAgent> agentList = new ArrayList<>();
-		Map<String, ToolCallBackContext> toolCallbackMap = new HashMap<>();
-		// Add all dynamic agents from the database
-		for (DynamicAgentEntity agentEntity : dynamicAgentLoader.getAllAgents()) {
-			DynamicAgent agent = dynamicAgentLoader.loadAgent(agentEntity.getAgentName());
-<<<<<<< HEAD
-			agent.setToolCallbackProvider(() -> toolCallbackMap(agent));
-=======
-			toolCallbackMap = toolCallbackMap(agent);
-			agent.setToolCallbackMap(toolCallbackMap);
->>>>>>> bd5dd4ef
-			agentList.add(agent);
-		}
-
-		Map<String, Object> data = new HashMap<>();
-		// hack 暂时不想让planning flow 也继承agent，所以用了个讨巧的办法，以后要改掉， 这个讨巧办法的前提假设是tools
-		// 只调用baseagent的getPlanId方法
-		return new PlanningFlow(agentList, data, recorder, toolCallbackMap);
-	}
-
-	public static class ToolCallBackContext {
-
-		private final ToolCallback toolCallback;
-
-		private final ToolCallBiFunctionDef functionInstance;
-
-		public ToolCallBackContext(ToolCallback toolCallback, ToolCallBiFunctionDef functionInstance) {
-			this.toolCallback = toolCallback;
-			this.functionInstance = functionInstance;
-		}
-
-		public ToolCallback getToolCallback() {
-
-			return toolCallback;
-		}
-
-		public ToolCallBiFunctionDef getFunctionInstance() {
-			return functionInstance;
-		}
-
-	}
-
-	public Map<String, ToolCallBackContext> toolCallbackMap(BaseAgent agent) {
-		Map<String, ToolCallBackContext> toolCallbackMap = new HashMap<>();
-		List<ToolCallBiFunctionDef> toolDefinitions = new ArrayList<>();
-
-		// 添加所有工具定义
-		toolDefinitions.add(BrowserUseTool.getInstance(chromeDriverService));
-		toolDefinitions.add(new TerminateTool(null));
-		toolDefinitions.add(new Bash(CodeUtils.WORKING_DIR));
-		toolDefinitions.add(new DocLoaderTool());
-		toolDefinitions.add(new TextFileOperator(CodeUtils.WORKING_DIR, textFileService));
-		toolDefinitions.add(new GoogleSearch());
-		toolDefinitions.add(new PythonExecute());
-		for (ToolCallback toolCallback : mcpService.getFunctionCallbacks()) {
-			toolDefinitions.add(new McpTool(toolCallback));
-		}
-
-		// 为每个工具创建 FunctionToolCallback
-		for (ToolCallBiFunctionDef toolDefinition : toolDefinitions) {
-			FunctionToolCallback functionToolcallback = FunctionToolCallback
-				.builder(toolDefinition.getName(), toolDefinition)
-				.description(toolDefinition.getDescription())
-				.inputSchema(toolDefinition.getParameters())
-				.inputType(toolDefinition.getInputType())
-				.toolMetadata(ToolMetadata.builder().returnDirect(toolDefinition.isReturnDirect()).build())
-				.build();
-			toolDefinition.setAgent(agent);
-			ToolCallBackContext functionToolcallbackContext = new ToolCallBackContext(functionToolcallback,
-					toolDefinition);
-			toolCallbackMap.put(toolDefinition.getName(), functionToolcallbackContext);
-		}
-		return toolCallbackMap;
-	}
-
-	/**
-	 * PlanningFlowManager 为了与controller等方法兼容 ，并且还能保证每次请求都能创建一个新的PlanningFlow实例，来解决并发问题。
-	 */
-	@Component
-	public class PlanningFlowManager {
-
-		private final ApplicationContext context;
-
-		private ConcurrentHashMap<String, PlanningFlow> flowMap = new ConcurrentHashMap<>();
-
-		public PlanningFlowManager(ApplicationContext context) {
-			this.context = context;
-		}
-
-		public PlanningFlow getOrCreatePlanningFlow(String requestId) {
-			PlanningFlow flow = flowMap.computeIfAbsent(requestId, key -> {
-				PlanningFlow newFlow = context.getBean(PlanningFlow.class);
-				newFlow.setActivePlanId(key);
-				return newFlow;
-			});
-			return flow;
-		}
-
-		public boolean removePlanningFlow(String requestId) {
-			return flowMap.remove(requestId) != null;
-		}
-
-	}
-
-	@Bean
-	public RestClient.Builder createRestClient() {
-		// 1. 配置超时时间（单位：毫秒）
-		int connectionTimeout = 600000; // 连接超时时间
-		int readTimeout = 600000; // 响应读取超时时间
-		int writeTimeout = 600000; // 请求写入超时时间
-
-		// 2. 创建 RequestConfig 并设置超时
-		RequestConfig requestConfig = RequestConfig.custom()
-			.setConnectTimeout(Timeout.of(10, TimeUnit.MINUTES)) // 设置连接超时
-			.setResponseTimeout(Timeout.of(10, TimeUnit.MINUTES))
-			.setConnectionRequestTimeout(Timeout.of(10, TimeUnit.MINUTES))
-			.build();
-
-		// 3. 创建 CloseableHttpClient 并应用配置
-		HttpClient httpClient = HttpClients.custom().setDefaultRequestConfig(requestConfig).build();
-
-		// 4. 使用 HttpComponentsClientHttpRequestFactory 包装 HttpClient
-		HttpComponentsClientHttpRequestFactory requestFactory = new HttpComponentsClientHttpRequestFactory(httpClient);
-
-		// 5. 创建 RestClient 并设置请求工厂
-		return RestClient.builder().requestFactory(requestFactory);
-	}
-
-	/**
-	 * Provides an empty ToolCallbackProvider implementation when MCP is disabled
-	 */
-	@Bean
-	@ConditionalOnMissingBean
-	@ConditionalOnProperty(name = "spring.ai.mcp.client.enabled", havingValue = "false")
-	public ToolCallbackProvider emptyToolCallbackProvider() {
-		return () -> new ToolCallback[0];
-	}
+    private final ChromeDriverService chromeDriverService;
+
+    private final PlanExecutionRecorder recorder;
+
+    private final ManusProperties manusProperties;
+
+    private final TextFileService textFileService;
+
+    private final McpService mcpService;
+
+    public ManusConfiguration(ChromeDriverService chromeDriverService, PlanExecutionRecorder recorder,
+                              ManusProperties manusProperties, TextFileService textFileService, McpService mcpService) {
+        this.chromeDriverService = chromeDriverService;
+        this.recorder = recorder;
+        this.manusProperties = manusProperties;
+        this.textFileService = textFileService;
+        this.mcpService = mcpService;
+    }
+
+    // @Bean
+    // @Scope("prototype") // 每次请求创建一个新的实例
+    // public PlanningFlow planningFlow(LlmService llmService, ToolCallingManager
+    // toolCallingManager) {
+
+    // ManusAgent manusAgent = new ManusAgent(llmService, toolCallingManager,
+    // chromeDriverService,
+    // CodeUtils.WORKING_DIR, recorder, manusProperties);
+    // BrowserAgent browserAgent = new BrowserAgent(llmService, toolCallingManager,
+    // chromeDriverService, recorder, manusProperties);
+
+    // FileAgent fileAgent = new FileAgent(llmService, toolCallingManager,
+    // CodeUtils.WORKING_DIR, recorder, manusProperties);
+    // PythonAgent pythonAgent = new PythonAgent(llmService, toolCallingManager,
+    // CodeUtils.WORKING_DIR, recorder, manusProperties);
+
+    // List<BaseAgent> agentList = new ArrayList<>();
+
+    // agentList.add(manusAgent);
+    // agentList.add(browserAgent);
+    // agentList.add(fileAgent);
+    // agentList.add(pythonAgent);
+
+    // Map<String, Object> data = new HashMap<>();
+    // return new PlanningFlow(agentList, data, recorder);
+    // }
+
+    @Bean
+    @Scope("prototype")
+    public PlanningFlow planningFlow(LlmService llmService, ToolCallingManager toolCallingManager,
+                                     DynamicAgentLoader dynamicAgentLoader) {
+        List<BaseAgent> agentList = new ArrayList<>();
+
+        // Add all dynamic agents from the database
+        for (DynamicAgentEntity agentEntity : dynamicAgentLoader.getAllAgents()) {
+            DynamicAgent agent = dynamicAgentLoader.loadAgent(agentEntity.getAgentName());
+            agent.setToolCallbackProvider(() -> toolCallbackMap(agent));
+            agentList.add(agent);
+        }
+
+        Map<String, Object> data = new HashMap<>();
+        return new PlanningFlow(agentList, data, recorder);
+    }
+
+    public static class ToolCallBackContext {
+
+        private final ToolCallback toolCallback;
+
+        private final ToolCallBiFunctionDef functionInstance;
+
+        public ToolCallBackContext(ToolCallback toolCallback, ToolCallBiFunctionDef functionInstance) {
+            this.toolCallback = toolCallback;
+            this.functionInstance = functionInstance;
+        }
+
+        public ToolCallback getToolCallback() {
+            return toolCallback;
+        }
+
+        public ToolCallBiFunctionDef getFunctionInstance() {
+            return functionInstance;
+        }
+
+    }
+
+    public Map<String, ToolCallBackContext> toolCallbackMap(BaseAgent agent) {
+        Map<String, ToolCallBackContext> toolCallbackMap = new HashMap<>();
+        List<ToolCallBiFunctionDef> toolDefinitions = new ArrayList<>();
+
+        // 添加所有工具定义
+        toolDefinitions.add(BrowserUseTool.getInstance(chromeDriverService));
+        toolDefinitions.add(new TerminateTool(null));
+        toolDefinitions.add(new Bash(CodeUtils.WORKING_DIR));
+        toolDefinitions.add(new DocLoaderTool());
+        toolDefinitions.add(new TextFileOperator(CodeUtils.WORKING_DIR, textFileService));
+        toolDefinitions.add(new GoogleSearch());
+        toolDefinitions.add(new PythonExecute());
+        for (ToolCallback toolCallback : mcpService.getFunctionCallbacks()) {
+            toolDefinitions.add(new McpTool(toolCallback));
+        }
+
+        // 为每个工具创建 FunctionToolCallback
+        for (ToolCallBiFunctionDef toolDefinition : toolDefinitions) {
+            FunctionToolCallback functionToolcallback = FunctionToolCallback
+                    .builder(toolDefinition.getName(), toolDefinition)
+                    .description(toolDefinition.getDescription())
+                    .inputSchema(toolDefinition.getParameters())
+                    .inputType(toolDefinition.getInputType())
+                    .toolMetadata(ToolMetadata.builder().returnDirect(toolDefinition.isReturnDirect()).build())
+                    .build();
+            toolDefinition.setAgent(agent);
+            ToolCallBackContext functionToolcallbackContext = new ToolCallBackContext(functionToolcallback,
+                    toolDefinition);
+            toolCallbackMap.put(toolDefinition.getName(), functionToolcallbackContext);
+        }
+        return toolCallbackMap;
+    }
+
+    /**
+     * PlanningFlowManager 为了与controller等方法兼容 ，并且还能保证每次请求都能创建一个新的PlanningFlow实例，来解决并发问题。
+     */
+    @Component
+    public class PlanningFlowManager {
+
+        private final ApplicationContext context;
+
+        private ConcurrentHashMap<String, PlanningFlow> flowMap = new ConcurrentHashMap<>();
+
+        public PlanningFlowManager(ApplicationContext context) {
+            this.context = context;
+        }
+
+        public PlanningFlow getOrCreatePlanningFlow(String requestId) {
+            PlanningFlow flow = flowMap.computeIfAbsent(requestId, key -> {
+                PlanningFlow newFlow = context.getBean(PlanningFlow.class);
+                newFlow.setActivePlanId(key);
+                return newFlow;
+            });
+            return flow;
+        }
+
+        public boolean removePlanningFlow(String requestId) {
+            return flowMap.remove(requestId) != null;
+        }
+
+    }
+
+    @Bean
+    public RestClient.Builder createRestClient() {
+        // 1. 配置超时时间（单位：毫秒）
+        int connectionTimeout = 600000; // 连接超时时间
+        int readTimeout = 600000; // 响应读取超时时间
+        int writeTimeout = 600000; // 请求写入超时时间
+
+        // 2. 创建 RequestConfig 并设置超时
+        RequestConfig requestConfig = RequestConfig.custom()
+                .setConnectTimeout(Timeout.of(10, TimeUnit.MINUTES)) // 设置连接超时
+                .setResponseTimeout(Timeout.of(10, TimeUnit.MINUTES))
+                .setConnectionRequestTimeout(Timeout.of(10, TimeUnit.MINUTES))
+                .build();
+
+        // 3. 创建 CloseableHttpClient 并应用配置
+        HttpClient httpClient = HttpClients.custom().setDefaultRequestConfig(requestConfig).build();
+
+        // 4. 使用 HttpComponentsClientHttpRequestFactory 包装 HttpClient
+        HttpComponentsClientHttpRequestFactory requestFactory = new HttpComponentsClientHttpRequestFactory(httpClient);
+
+        // 5. 创建 RestClient 并设置请求工厂
+        return RestClient.builder().requestFactory(requestFactory);
+    }
+
+    /**
+     * Provides an empty ToolCallbackProvider implementation when MCP is disabled
+     */
+    @Bean
+    @ConditionalOnMissingBean
+    @ConditionalOnProperty(name = "spring.ai.mcp.client.enabled", havingValue = "false")
+    public ToolCallbackProvider emptyToolCallbackProvider() {
+        return () -> new ToolCallback[0];
+    }
 
 }
--- conflicted
+++ resolved
@@ -29,262 +29,6 @@
 @Slf4j
 public class SubGraphTest {
 
-<<<<<<< HEAD
-	@BeforeAll
-	public static void initLogging() throws IOException {
-		try (var is = SubGraphTest.class.getResourceAsStream("/logging.properties")) {
-			LogManager.getLogManager().readConfiguration(is);
-		}
-	}
-
-	private AsyncNodeAction _makeNode(String id) {
-		return node_async(state -> Map.of("messages", id));
-	}
-
-	private List<String> _execute(CompiledGraph workflow, Map<String, Object> input) throws Exception {
-		return workflow.stream().stream().peek(System.out::println).map(NodeOutput::node).toList();
-	}
-
-	private static void removeFromList(List<Object> result, AppenderChannel.RemoveIdentifier<Object> removeIdentifier) {
-		for (int i = 0; i < result.size(); i++) {
-			if (removeIdentifier.compareTo(result.get(i), i) == 0) {
-				result.remove(i);
-				break;
-			}
-		}
-	}
-
-	private static AppenderChannel.RemoveData<Object> evaluateRemoval(List<Object> oldValues, List<?> newValues) {
-
-		final var result = new AppenderChannel.RemoveData<>(oldValues, newValues);
-
-		newValues.stream().filter(value -> value instanceof AppenderChannel.RemoveIdentifier<?>).forEach(value -> {
-			result.newValues().remove(value);
-			var removeIdentifier = (AppenderChannel.RemoveIdentifier<Object>) value;
-			removeFromList(result.oldValues(), removeIdentifier);
-
-		});
-		return result;
-
-	}
-
-	@NotNull
-	private static OverAllState getOverAllState() {
-		return new OverAllState().input(Map.of())
-			.registerKeyAndStrategy("a", (o, o2) -> o2)
-			.registerKeyAndStrategy("b", (o, o2) -> o2)
-			.registerKeyAndStrategy("c", (o, o2) -> o2)
-			.registerKeyAndStrategy("steps", (o, o2) -> o2)
-			.registerKeyAndStrategy("messages", (oldValue, newValue) -> {
-				if (newValue == null) {
-					return oldValue;
-				}
-
-				boolean oldValueIsList = oldValue instanceof List<?>;
-
-				if (oldValueIsList && newValue instanceof AppenderChannel.RemoveIdentifier<?>) {
-					var result = new ArrayList<>((List<Object>) oldValue);
-					removeFromList(result, (AppenderChannel.RemoveIdentifier) newValue);
-					return unmodifiableList(result);
-				}
-
-				List<Object> list = null;
-				if (newValue instanceof List) {
-					list = new ArrayList<>((List<?>) newValue);
-				}
-				else if (newValue.getClass().isArray()) {
-					list = new ArrayList<>(Arrays.asList((Object[]) newValue));
-				}
-				else if (newValue instanceof Collection) {
-					list = new ArrayList<>((Collection<?>) newValue);
-				}
-
-				if (oldValueIsList) {
-					List<Object> oldList = (List<Object>) oldValue;
-					if (list != null) {
-						if (list.isEmpty()) {
-							return oldValue;
-						}
-						if (oldValueIsList) {
-							var result = evaluateRemoval((List<Object>) oldValue, list);
-							List<Object> mergedList = Stream
-								.concat(result.oldValues().stream(), result.newValues().stream())
-								.distinct()
-								.collect(Collectors.toList());
-							return mergedList;
-						}
-						oldList.addAll(list);
-					}
-					else {
-						oldList.add(newValue);
-					}
-					return oldList;
-				}
-				else {
-					ArrayList<Object> arrayResult = new ArrayList<>();
-					arrayResult.add(newValue);
-					return arrayResult;
-				}
-			});
-	}
-
-	@Test
-	public void testMergeSubgraph01() throws Exception {
-
-		var workflowChild = new StateGraph().addNode("B1", _makeNode("B1"))
-			.addNode("B2", _makeNode("B2"))
-			.addEdge(START, "B1")
-			.addEdge("B1", "B2")
-			.addEdge("B2", END);
-
-		var workflowParent = new StateGraph(getOverAllState()).addNode("A", _makeNode("A"))
-			.addSubgraph("B", workflowChild)
-			.addNode("C", _makeNode("C"))
-			.addEdge(START, "A")
-			.addEdge("A", "B")
-			.addEdge("B", "C")
-			.addEdge("C", END);
-
-		var B_B1 = SubGraphNode.formatId("B", "B1");
-		var B_B2 = SubGraphNode.formatId("B", "B2");
-
-		var app = workflowParent.compile();
-
-		assertIterableEquals(List.of(START, "A", B_B1, B_B2, "C", END), _execute(app, Map.of()));
-
-	}
-
-	@Test
-	public void testMergeSubgraph02() throws Exception {
-
-		var workflowChild = new StateGraph(getOverAllState()).addNode("B1", _makeNode("B1"))
-			.addNode("B2", _makeNode("B2"))
-			.addEdge(START, "B1")
-			.addEdge("B1", "B2")
-			.addEdge("B2", END);
-
-		var workflowParent = new StateGraph(getOverAllState()).addNode("A", _makeNode("A"))
-			.addSubgraph("B", workflowChild)
-			.addNode("C", _makeNode("C"))
-			.addConditionalEdges(START, edge_async(state -> "a"), Map.of("a", "A", "b", "B"))
-			.addEdge("A", "B")
-			.addEdge("B", "C")
-			.addEdge("C", END)
-		// .compile(compileConfig)
-		;
-
-		var processed = ProcessedNodesEdgesAndConfig.process(workflowParent, CompileConfig.builder().build());
-		processed.nodes().elements.forEach(System.out::println);
-		processed.edges().elements.forEach(System.out::println);
-
-		assertEquals(4, processed.nodes().elements.size());
-		assertEquals(5, processed.edges().elements.size());
-
-		var B_B1 = SubGraphNode.formatId("B", "B1");
-		var B_B2 = SubGraphNode.formatId("B", "B2");
-
-		var app = workflowParent.compile();
-
-		assertIterableEquals(List.of(START, "A", B_B1, B_B2, "C", END), _execute(app, Map.of()));
-
-	}
-
-	@Test
-	public void testMergeSubgraph03() throws Exception {
-
-		var workflowChild = new StateGraph().addNode("B1", _makeNode("B1"))
-			.addNode("B2", _makeNode("B2"))
-			.addNode("C", _makeNode("subgraph(C)"))
-			.addEdge(START, "B1")
-			.addEdge("B1", "B2")
-			.addConditionalEdges("B2", edge_async(state -> "c"), Map.of(END, END, "c", "C"))
-			.addEdge("C", END);
-
-		var workflowParent = new StateGraph(getOverAllState()).addNode("A", _makeNode("A"))
-			.addSubgraph("B", workflowChild)
-			.addNode("C", _makeNode("C"))
-			.addConditionalEdges(START, edge_async(state -> "a"), Map.of("a", "A", "b", "B"))
-			.addEdge("A", "B")
-			.addEdge("B", "C")
-			.addEdge("C", END)
-		// .compile(compileConfig)
-		;
-
-		var processed = ProcessedNodesEdgesAndConfig.process(workflowParent, CompileConfig.builder().build());
-		processed.nodes().elements.forEach(System.out::println);
-		processed.edges().elements.forEach(System.out::println);
-
-		assertEquals(5, processed.nodes().elements.size());
-		assertEquals(6, processed.edges().elements.size());
-
-		var B_B1 = SubGraphNode.formatId("B", "B1");
-		var B_B2 = SubGraphNode.formatId("B", "B2");
-		var B_C = SubGraphNode.formatId("B", "C");
-
-		var app = workflowParent.compile();
-
-		assertIterableEquals(List.of(START, "A", B_B1, B_B2, B_C, "C", END), _execute(app, Map.of()));
-
-	}
-
-	@Test
-	public void testMergeSubgraph03WithInterruption() throws Exception {
-		OverAllState overAllState = getOverAllState();
-		var workflowChild = new StateGraph().addNode("B1", _makeNode("B1"))
-			.addNode("B2", _makeNode("B2"))
-			.addNode("C", _makeNode("subgraph(C)"))
-			.addEdge(START, "B1")
-			.addEdge("B1", "B2")
-			.addConditionalEdges("B2", edge_async(state -> "c"), Map.of(END, END, "c", "C"))
-			.addEdge("C", END);
-
-		var workflowParent = new StateGraph(overAllState).addNode("A", _makeNode("A"))
-			.addSubgraph("B", workflowChild)
-			.addNode("C", _makeNode("C"))
-			.addConditionalEdges(START, edge_async(state -> "a"), Map.of("a", "A", "b", "B"))
-			.addEdge("A", "B")
-			.addEdge("B", "C")
-			.addEdge("C", END)
-		// .compile(compileConfig)
-		;
-
-		var B_B1 = SubGraphNode.formatId("B", "B1");
-		var B_B2 = SubGraphNode.formatId("B", "B2");
-		var B_C = SubGraphNode.formatId("B", "C");
-
-		SaverConfig saver = SaverConfig.builder().register(SaverConstant.MEMORY, new MemorySaver()).build();
-
-		var withSaver = workflowParent.compile(CompileConfig.builder().saverConfig(saver).build());
-
-		assertIterableEquals(List.of(START, "A", B_B1, B_B2, B_C, "C", END), _execute(withSaver, Map.of()));
-
-		// INTERRUPT AFTER B1
-		CompileConfig compileConfig = CompileConfig.builder().saverConfig(saver).interruptAfter(B_B1).build();
-		var interruptAfterB1 = workflowParent.compile(compileConfig);
-		assertIterableEquals(List.of(START, "A", B_B1), _execute(interruptAfterB1, Map.of()));
-
-		// RESUME AFTER B1
-		overAllState.withResume();
-		assertIterableEquals(List.of(B_B2, B_C, "C", END), _execute(interruptAfterB1, Map.of()));
-
-		// INTERRUPT AFTER B2
-		OverAllState overAllState1 = getOverAllState();
-		workflowParent.setOverAllState(overAllState1);
-		var interruptAfterB2 = workflowParent
-			.compile(CompileConfig.builder().saverConfig(saver).interruptAfter(B_B2).build());
-
-		assertIterableEquals(List.of(START, "A", B_B1, B_B2), _execute(interruptAfterB2, Map.of()));
-
-		// RESUME AFTER B2
-		overAllState1.withResume();
-		assertIterableEquals(List.of(B_C, "C", END), _execute(interruptAfterB2, null));
-
-		// INTERRUPT BEFORE C
-		OverAllState overAllState2 = getOverAllState();
-		workflowParent.setOverAllState(overAllState2);
-		var interruptBeforeC = workflowParent
-			.compile(CompileConfig.builder().saverConfig(saver).interruptBefore("C").build());
-=======
     @BeforeAll
     public static void initLogging() throws IOException {
         try (var is = SubGraphTest.class.getResourceAsStream("/logging.properties")) {
@@ -606,80 +350,17 @@
         var B_B1 = SubGraphNode.formatId("B", "B1");
         var B_B2 = SubGraphNode.formatId("B", "B2");
         var B_C = SubGraphNode.formatId("B", "C");
->>>>>>> 8a511826
-
-		assertIterableEquals(List.of(START, "A", B_B1, B_B2, B_C), _execute(interruptBeforeC, Map.of()));
-
-		// RESUME AFTER B2
-		overAllState2.withResume();
-		assertIterableEquals(List.of("C", END), _execute(interruptBeforeC, null));
-
-		// INTERRUPT BEFORE SUBGRAPH B
-		OverAllState overAllState3 = getOverAllState();
-		workflowParent.setOverAllState(overAllState3);
-		var interruptBeforeSubgraphB = workflowParent
-			.compile(CompileConfig.builder().saverConfig(saver).interruptBefore("B").build());
-		assertIterableEquals(List.of(START, "A"), _execute(interruptBeforeSubgraphB, Map.of()));
-
-		// RESUME AFTER SUBGRAPH B
-		overAllState3.withResume();
-		assertIterableEquals(List.of(B_B1, B_B2, B_C, "C", END), _execute(interruptBeforeSubgraphB, null));
-
-		// INTERRUPT AFTER SUBGRAPH B
-		OverAllState overAllState4 = getOverAllState();
-		workflowParent.setOverAllState(overAllState4);
-		var exception = assertThrows(GraphStateException.class,
-				() -> workflowParent.compile(CompileConfig.builder().saverConfig(saver).interruptAfter("B").build()));
-
-		assertEquals(
-				"'interruption after' on subgraph is not supported yet! consider to use 'interruption before' node: 'C'",
-				exception.getMessage());
-
-	}
-
-	@Test
-	public void testMergeSubgraph04() throws Exception {
-		OverAllState overAllState = getOverAllState();
-		var workflowChild = new StateGraph().addNode("B1", _makeNode("B1"))
-			.addNode("B2", _makeNode("B2"))
-			.addNode("C", _makeNode("subgraph(C)"))
-			.addEdge(START, "B1")
-			.addEdge("B1", "B2")
-			.addConditionalEdges("B2", edge_async(state -> "c"), Map.of(END, END, "c", "C"))
-			.addEdge("C", END);
-
-		var workflowParent = new StateGraph(overAllState).addNode("A", _makeNode("A"))
-			.addSubgraph("B", workflowChild)
-			.addNode("C", _makeNode("C"))
-			.addConditionalEdges(START, edge_async(state -> "a"), Map.of("a", "A", "b", "B"))
-			.addEdge("A", "B")
-			.addConditionalEdges("B", edge_async(state -> "c"), Map.of("c", "C", "a", "A"/*
-																							 * END,
-																							 * END
-																							 */))
-			.addEdge("C", END);
-
-		var processed = ProcessedNodesEdgesAndConfig.process(workflowParent, CompileConfig.builder().build());
-		processed.nodes().elements.forEach(System.out::println);
-		processed.edges().elements.forEach(System.out::println);
-
-		assertEquals(5, processed.nodes().elements.size());
-		assertEquals(6, processed.edges().elements.size());
-
-		var B_B1 = SubGraphNode.formatId("B", "B1");
-		var B_B2 = SubGraphNode.formatId("B", "B2");
-		var B_C = SubGraphNode.formatId("B", "C");
-
-		var app = workflowParent.compile();
-
-		assertIterableEquals(List.of(START, "A", B_B1, B_B2, B_C, "C", END), _execute(app, Map.of()));
-
-	}
+
+        var app = workflowParent.compile();
+
+        assertIterableEquals(List.of(START, "A", B_B1, B_B2, B_C, "C", END), _execute(app, Map.of()));
+
+    }
 
 	@Test
 	public void testMergeSubgraph04WithInterruption() throws Exception {
-		OverAllState overAllState = getOverAllState();
-		var workflowChild = new StateGraph().addNode("B1", _makeNode("B1"))
+        OverAllState overAllState = getOverAllState();
+        var workflowChild = new StateGraph().addNode("B1", _makeNode("B1"))
 			.addNode("B2", _makeNode("B2"))
 			.addNode("C", _makeNode("subgraph(C)"))
 			.addEdge(START, "B1")
@@ -711,56 +392,56 @@
 		assertIterableEquals(List.of(START, "A", B_B1, B_B2, B_C, "C1", "C", END), _execute(withSaver, Map.of()));
 
 		// INTERRUPT AFTER B1
-		OverAllState overAllState0 = getOverAllState();
-		workflowParent.setOverAllState(overAllState0);
+        OverAllState overAllState0 = getOverAllState();
+        workflowParent.setOverAllState(overAllState0);
 		var interruptAfterB1 = workflowParent
 			.compile(CompileConfig.builder().saverConfig(saver).interruptAfter(B_B1).build());
 		assertIterableEquals(List.of(START, "A", B_B1), _execute(interruptAfterB1, Map.of()));
 
 		// RESUME AFTER B1
-		overAllState0.withResume();
+        overAllState0.withResume();
 		assertIterableEquals(List.of(B_B2, B_C, "C1", "C", END), _execute(interruptAfterB1, null));
 
 		// INTERRUPT AFTER B2
-		OverAllState overAllState1 = getOverAllState();
-		workflowParent.setOverAllState(overAllState1);
+        OverAllState overAllState1 = getOverAllState();
+        workflowParent.setOverAllState(overAllState1);
 		var interruptAfterB2 = workflowParent
 			.compile(CompileConfig.builder().saverConfig(saver).interruptAfter(B_B2).build());
 
 		assertIterableEquals(List.of(START, "A", B_B1, B_B2), _execute(interruptAfterB2, Map.of()));
 
 		// RESUME AFTER B2
-		overAllState1.withResume();
+        overAllState1.withResume();
 		assertIterableEquals(List.of(B_C, "C1", "C", END), _execute(interruptAfterB2, null));
 
 		// INTERRUPT BEFORE C
-		OverAllState overAllState2 = getOverAllState();
-		workflowParent.setOverAllState(overAllState2);
+        OverAllState overAllState2 = getOverAllState();
+        workflowParent.setOverAllState(overAllState2);
 		var interruptBeforeC = workflowParent
 			.compile(CompileConfig.builder().saverConfig(saver).interruptBefore("C").build());
 
 		assertIterableEquals(List.of(START, "A", B_B1, B_B2, B_C, "C1"), _execute(interruptBeforeC, Map.of()));
 
 		// RESUME BEFORE C
-		overAllState2.withResume();
+        overAllState2.withResume();
 		assertIterableEquals(List.of("C", END), _execute(interruptBeforeC, null));
 
 		// INTERRUPT BEFORE SUBGRAPH B
-		OverAllState overAllState3 = getOverAllState();
-		workflowParent.setOverAllState(overAllState3);
+        OverAllState overAllState3 = getOverAllState();
+        workflowParent.setOverAllState(overAllState3);
 		var interruptBeforeB = workflowParent
 			.compile(CompileConfig.builder().saverConfig(saver).interruptBefore("B").build());
 		assertIterableEquals(List.of(START, "A"), _execute(interruptBeforeB, Map.of()));
 
 		// RESUME BEFORE SUBGRAPH B
-		overAllState3.withResume();
+        overAllState3.withResume();
 		assertIterableEquals(List.of(B_B1, B_B2, B_C, "C1", "C", END), _execute(interruptBeforeB, null));
 
 		//
 		// INTERRUPT AFTER SUBGRAPH B
 		//
-		OverAllState overAllState4 = getOverAllState();
-		workflowParent.setOverAllState(overAllState4);
+        OverAllState overAllState4 = getOverAllState();
+        workflowParent.setOverAllState(overAllState4);
 		var exception = assertThrows(GraphStateException.class,
 				() -> workflowParent.compile(CompileConfig.builder().saverConfig(saver).interruptAfter("B").build()));
 
@@ -774,8 +455,8 @@
 		SaverConfig saver = SaverConfig.builder().register(SaverConstant.MEMORY, new MemorySaver()).build();
 
 		var compileConfig = CompileConfig.builder().saverConfig(saver).build();
-		OverAllState overAllState = getOverAllState();
-		var workflowChild = new StateGraph().addNode("step_1", _makeNode("child:step1"))
+        OverAllState overAllState = getOverAllState();
+        var workflowChild = new StateGraph().addNode("step_1", _makeNode("child:step1"))
 			.addNode("step_2", _makeNode("child:step2"))
 			.addNode("step_3", _makeNode("child:step3"))
 			.addEdge(START, "step_1")
@@ -804,7 +485,7 @@
 
 		assertTrue(result.isPresent());
 		assertIterableEquals(List.of("step1", "step2", "child:step1", "child:step2", "child:step3", "step3"),
-				(List<String>) result.get().value("messages").get());
+                (List<String>)result.get().value("messages").get());
 
 	}
 
